sudo: required

language: scala

jdk:
- oraclejdk8

addons:
  apt:
    packages:
    - net-tools

cache:
  directories:
  - "$HOME/.ivy2/cache"
  - "$HOME/.sbt/boot/"

before_cache:
  - find $HOME/.ivy2 -name "ivydata-*.properties" -delete
  - find $HOME/.sbt -name "*.lock" -delete

services:
  - docker

scala:
  - 2.11.8

env:
  - DEPLOY_JAR="telemetry-streaming.jar"
  - DOCKER_DIR="../docker/"

script:
  - sbt ci

after_success:
  - bash <(curl -s https://codecov.io/bash)

before_deploy:
<<<<<<< HEAD
=======
  - sbt assembly
>>>>>>> 1542c57a
  - pwd
  - ls -R .
  - mv target/scala-2.11/telemetry-streaming-assembly-0.1-SNAPSHOT.jar $DEPLOY_JAR

deploy:
  provider: s3
  bucket: telemetry-artifacts-stage
  file: $DEPLOY_JAR
  skip_cleanup: true
  secret_access_key:
    secure: IMYR0erciSuXNeuJYfhnbd+vm00TKXP5OyYzset/NzYNQs7KFhiSLO3yDLdgedcEQtZK3hDG442VEaNhnOGwjMhZBpmRGSeZwLQjgi22DPdmNhkJ0UXlCGAMRn8DepQzHCKmrghDn/thKlMY5QysfR/Hvm+DHs5Jaa2NpofHY6iGjUMsmuPx+C5OId7g1TSJ0rRCBataGVOuQplo6RyJvSAok6d7wAUB/yxBzcXzn1QveEGfxGM5Jaieg+GxZNgF2b58Ir/WrYPSjT7uxH5Xj90VXCK7JvPl6HBG+lYXOOkuOvUCL6DnWEeexM6vvA0+AyUfQmV7UUL/EM0hUjDCaaCw37q36DufDGdYOsfHPkQbFZZIEhsuswPO2PK0uMp2PrepMUPhBOXoyFPf1gAgSseIj+krhqyksY3ETJyZFDa+a86BTDbHvB8XvlW5qDm0kDbWYMRT3Sh0p0UFuEhd2TGs8KLpifTe773nML+CzvIQIU6txAQ8O8TbDoGzC+SrJhZKED9VpEMrXpCCttewjUqmkUPAqHz9dRrzcpJj4J59ZVxXvmS2FIIwyX47A3xehpT8vq6ez1dBSgTCWScpQJ0rmsVu6+MGb0QLyzc0QaUKdlh9WVjfZ44z+A/7B1Qe8NLBKqXxMFvZmXsaSWlc3GRNyApYjsCkBBGGeg+NGzI=
  access_key_id:
    secure: Waz3CTMMnVkJ1Es0FVWmvxqsobG9Ulf76T/uxjIrAUGcViCuYg/ghyH+zYEG5WmlgzDUpxMUVGqPYuyD+JkNd22imloqKj3n5/puXOdF9Jv/OxLPUwDMNL1rag2FPJUI6msLo68nYHXvhh59tM/bPKqES3PSzjTMaKVIrkrwphXN4bN1Y++eFcQ/Ut9Dj/Bayb5yuPSXTbiSZuxfsn3uqCUpH+ai4w4ikujljo/P7lFCTSkO78Qxw/8GpxsKXo51Onz1XpW8UJhofE/+hsi/Es7ojos4XQ3/I5TLPvo4kevr1e6WVNB4eUwApKV4CQmEKC6QwkMuef2G9YJP9NjKbKzLIuUcNvUQZTNwhRlhK9M7Qp2ddiZ6mUQIDxC8O4Kb6j7rZIdBxvlYAL2pCQ+pn7+cRZJEfLi0mEawEWwut1Z6qR9Dc9TzD+UEH1VUNzbSpplpIWBiA2Zdnq3b7qsoPbDIYF5lMxJkUSwHrWu6EJlEfOMBBRbG/cJjfb/V6HXKbLYYjwKmRneX9MUwbLJPFdsbjrZlC61YysDbbqp3/HGzKV0sVZ+Urv9Zwc+83DtwkRPgjLjEsPHW4+40hxXrrmmwILHlYgDaKnF6V4fERibp7UofCFHMqqvQmWQcLDKkTqIiWWz/7RwhJHiDyiZbYPyPVHrT6M+HkWG9ETSEsbo=
  on:
    branch: master<|MERGE_RESOLUTION|>--- conflicted
+++ resolved
@@ -36,10 +36,7 @@
   - bash <(curl -s https://codecov.io/bash)
 
 before_deploy:
-<<<<<<< HEAD
-=======
   - sbt assembly
->>>>>>> 1542c57a
   - pwd
   - ls -R .
   - mv target/scala-2.11/telemetry-streaming-assembly-0.1-SNAPSHOT.jar $DEPLOY_JAR
